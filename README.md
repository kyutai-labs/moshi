--- conflicted
+++ resolved
@@ -12,16 +12,10 @@
  Moshi models **two streams of audio**: one corresponds to Moshi, and the other one to the user.
  At inference, the stream from the user is taken from the audio input,
 and the one for Moshi is sampled from the model's output. Along these two audio streams, Moshi predicts text tokens corresponding to its own speech, its **inner monologue**,
-<<<<<<< HEAD
 which greatly improves the quality of its generation. A small Depth Transformer models inter codebook dependencies for a given time step,
-while a large, 7B parameter Transformer models the temporal dependencies. Moshi achieves a theoretical latency
-of 160ms (80ms for the frame size of Mimi + 80ms of acoustic delay), with a practical overall latency as low as 200ms.
-=======
-which greatly improves the quality of its generation. A small Depth Transformer models inter codebook dependencies for a given step,
 while a large, 7B parameter Temporal Transformer models the temporal dependencies. Moshi achieves a theoretical latency
 of 160ms (80ms for the frame size of Mimi + 80ms of acoustic delay), with a practical overall latency as low as 200ms on an L4 GPU.
 
->>>>>>> 45a661e7
 [Talk to Moshi](https://moshi.chat) now on our live demo.
 
 
@@ -122,13 +116,8 @@
 
 ## Python (PyTorch)
 
-<<<<<<< HEAD
-The Pytorch based API can be found in the `moshi` directory. It provides a streaming
+The PyTorch based API can be found in the `moshi` directory. It provides a streaming
 version of the audio tokenizer (mimi) and the language model (moshi).
-=======
-The PyTorch based API can be found in the `moshi` directory. It provides a streaming
-version of the audio tokenizer (mimi) and the lm model (moshi).
->>>>>>> 45a661e7
 
 In order to run in interactive mode, you need to start a server which will
 run the model, you can then use either the web UI or a command line client.
