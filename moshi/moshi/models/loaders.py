--- conflicted
+++ resolved
@@ -248,6 +248,7 @@
             device=device,
             dtype=dtype,
             lora_weights=self.lora_weights,
+            meta_init=self.load_weight,
             **kwargs,
         )
         if self.model_type == "hibiki":
@@ -303,7 +304,6 @@
     return model
 
 
-<<<<<<< HEAD
 def get_moshi_lm(
     filename: str | Path | None,
     lm_kwargs: tp.Optional[tp.Dict[str, tp.Any]] = None,
@@ -311,19 +311,9 @@
     dtype: torch.dtype = torch.bfloat16,
     lora_weights: str | Path | None = None,
     fuse_lora: bool = False,
+    meta_init: bool = True,
     lm_kwargs_overrides={},
 ) -> LMModel:
-=======
-def get_moshi_lm(filename: str | Path | None,
-                 lm_kwargs: tp.Optional[tp.Dict[str, tp.Any]] = None,
-                 device: torch.device | str = 'cpu',
-                 dtype: torch.dtype = torch.bfloat16,
-                 lora_weights: str | Path | None = None,
-                 fuse_lora: bool = False,
-                 meta_init: bool = True,
-                 lm_kwargs_overrides={}) -> LMModel:
-
->>>>>>> fc1dcbe9
     if lm_kwargs is None:
         lm_kwargs = _lm_kwargs
     lm_kwargs = dict(lm_kwargs)
@@ -348,9 +338,6 @@
     lora_rank = lm_kwargs.pop("lora_rank", 128)
     lora_scaling = lm_kwargs.pop("lora_scaling", 2.0)
 
-<<<<<<< HEAD
-    model = LMModel(device=device, dtype=dtype, **lm_kwargs)
-=======
     init_device = device
     if meta_init:
         assert filename is not None
@@ -360,7 +347,6 @@
         device=init_device,
         dtype=dtype,
         **lm_kwargs)
->>>>>>> fc1dcbe9
 
     if filename is not None:
         if _is_safetensors(filename):
@@ -372,16 +358,8 @@
             model.load_state_dict(state, assign=meta_init)
 
         else:
-<<<<<<< HEAD
-            pkg = torch.load(
-                filename,
-                "cpu",
-            )
-            model.load_state_dict(pkg["fsdp_best_state"]["model"])
-=======
             pkg = torch.load(filename, "cpu",)
             model.load_state_dict(pkg["fsdp_best_state"]["model"], assign=meta_init)
->>>>>>> fc1dcbe9
 
     if lora:
         assert not lm_kwargs.get("quantize"), (
