--- conflicted
+++ resolved
@@ -384,7 +384,6 @@
 
     @staticmethod
     def _load_hook(module, state_dict, prefix, *_):
-<<<<<<< HEAD
         in_key_name = prefix + 'in_proj_weight'
         out_key_name = prefix + 'out_proj.weight'
 
@@ -408,36 +407,6 @@
                     for i in range(len(module.out_projs)):
                         state_dict[prefix + f'out_projs{i}.weight' + suffix] = out_weight[i]
                     state_dict.pop(out_key_name + suffix)
-=======
-        """Hook to load the state dict of the module, with the correct weights."""
-        in_key_name = prefix + 'in_proj_weight'
-        out_key_name = prefix + 'out_proj.weight'
-
-        if in_key_name in state_dict.keys():
-            in_weight = state_dict[in_key_name]
-            if module.mult == 1:
-                module.in_proj.load_state_dict({"weight": in_weight}, assign=True)
-                state_dict[prefix + 'in_proj.weight'] = in_weight
-            else:
-                chout, chin = in_weight.shape
-                in_weight = in_weight.view(module.mult, -1, chin)
-                for i in range(len(module.in_projs)):
-                    module.in_projs[i].load_state_dict({"weight": in_weight[i]}, assign=True)
-                    state_dict[prefix + 'in_projs.' + str(i) + '.weight'] = in_weight[i]
-            state_dict.pop(in_key_name)
-        if out_key_name in state_dict.keys():
-            out_weight = state_dict[out_key_name]
-            if module.mult == 1:
-                module.out_proj.load_state_dict({"weight": out_weight}, assign=True)
-            else:
-                chout, chin = out_weight.shape
-                out_weight = out_weight.view(module.mult, -1, chin)
-                for i in range(len(module.out_projs)):
-                    module.out_projs[i].load_state_dict({"weight": out_weight[i]}, assign=True)
-                    state_dict[prefix + 'out_projs.' + str(i) + '.weight'] = out_weight[i]
-                state_dict.pop(out_key_name)
->>>>>>> 46477566
-        return state_dict
 
     def _init_streaming_state(self, batch_size: int) -> _MHAState:
         if self.context is None:
