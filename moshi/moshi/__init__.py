--- conflicted
+++ resolved
@@ -16,8 +16,4 @@
 from . import quantization
 from . import utils
 
-<<<<<<< HEAD
-__version__ = "0.2.3a1"
-=======
-__version__ = "0.2.3a2"
->>>>>>> e811f81b
+__version__ = "0.2.4a1"